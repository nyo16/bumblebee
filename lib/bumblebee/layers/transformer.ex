defmodule Bumblebee.Layers.Transformer do
  @moduledoc false

  import Bumblebee.Utils.Model, only: [join: 2]

  alias Bumblebee.Layers

  @doc """
  Adds a list of transformer block to the network.

  Adds transformer blocks (see `block/2`), while also accumulating
  caches and outputs. This is a convenience function, since this
  chunk is oftentimes the same across transformer models.

  ## Options

    * `:num_blocks` (required) - the number of consecutive transformer
      blocks to add

    * `:share_attention_relative_bias` - when attention relative bias
      is configured, this option controls whether the bias from the
      first block is used for all other blocks. Defaults to `false`

    * `:rotary_embedding` - configuration of rotary embedding. Can be:
      - a keyword list (applied to all blocks)
      - a function that takes the block index and returns the configuration

    * `:name` - the prefix for layer names

  For all other options (including required options) see `block/2`.
  Note that `:attention_head_mask`, `:cross_attention_head_mask` should
  have an additional leading axis corresponding to the number of blocks,
  since each block gets its own mask. Similarly `:cache` is a tuple of
  block caches.
  """
  def blocks(hidden_state, opts) do
    validate_required_keys!(opts, [:num_blocks, :num_attention_heads, :hidden_size, :ffn])

    block_opts_keys = [
      :num_attention_heads,
      :num_key_value_heads,
      :causal,
      :hidden_size,
      :ffn,
      :kernel_initializer,
      :attention_head_size,
      :dropout_rate,
      :attention_dropout_rate,
      :query_use_bias,
      :key_use_bias,
      :value_use_bias,
      :output_use_bias,
      :layer_norm,
      :block_type,
      :attention_window_size,
<<<<<<< HEAD
      :scale_attention_weights,
      :rotary_embedding,
      :query_norm,
      :key_norm
=======
      :scale_attention_weights
>>>>>>> 96881923
    ]

    opts =
      Keyword.validate!(
        opts,
        block_opts_keys ++
          [
            :name,
            :num_blocks,
            :rotary_embedding,
            attention_mask: Layers.none(),
            attention_head_mask: Layers.none(),
            attention_relative_bias: nil,
            share_attention_relative_bias: false,
            cross_hidden_state: nil,
            cross_attention_mask: Layers.none(),
            cross_attention_head_mask: Layers.none(),
            cache: Layers.none()
          ]
      )

    name = opts[:name]
    num_blocks = opts[:num_blocks]

    attention_mask = opts[:attention_mask]
    attention_head_mask = opts[:attention_head_mask]
    cross_hidden_state = opts[:cross_hidden_state]
    cross_attention_mask = opts[:cross_attention_mask]
    cross_attention_head_mask = opts[:cross_attention_head_mask]
    cache = opts[:cache]
    rotary_embedding = opts[:rotary_embedding]

    block_opts = Keyword.take(opts, block_opts_keys)

    {attention_mask, cache} = Layers.Decoder.cached_attention_mask(attention_mask, cache)
    offset = Layers.Decoder.get_cache_offset(cache)

    state = %{
      hidden_state: hidden_state,
      hidden_states: Axon.container({hidden_state}),
      attentions: Axon.container({}),
      cross_attentions: Axon.container({}),
      cache: cache,
      attention_relative_bias: Layers.none()
    }

    outputs =
      for idx <- 0..(num_blocks - 1), reduce: state do
        state ->
          block_attention_head_mask = Axon.nx(attention_head_mask, & &1[idx])
          block_cross_attention_head_mask = Axon.nx(cross_attention_head_mask, & &1[idx])
          block_cache = Layers.Decoder.get_block_cache(state.cache, idx)

          attention_relative_bias =
            if opts[:share_attention_relative_bias] and idx > 0 do
              state.attention_relative_bias
            else
              opts[:attention_relative_bias] || Layers.none()
            end

          block_rotary_embedding =
            case rotary_embedding do
              nil -> nil
              fun when is_function(fun, 1) -> fun.(idx)
              config when is_list(config) -> config
            end

          {hidden_state, attention, cross_attention, block_cache, attention_relative_bias} =
            block(
              state.hidden_state,
              [
                attention_mask: attention_mask,
                attention_head_mask: block_attention_head_mask,
                attention_relative_bias: attention_relative_bias,
                cross_hidden_state: cross_hidden_state,
                cross_attention_mask: cross_attention_mask,
                cross_attention_head_mask: block_cross_attention_head_mask,
                block_cache: block_cache,
                offset: offset,
                rotary_embedding: block_rotary_embedding,
                name: join(name, idx)
              ] ++ block_opts
            )

          cache = Layers.Decoder.put_block_cache(state.cache, idx, block_cache)

          %{
            hidden_state: hidden_state,
            hidden_states: Layers.append(state.hidden_states, hidden_state),
            attentions: Layers.append(state.attentions, attention),
            cross_attentions: Layers.append(state.cross_attentions, cross_attention),
            attention_relative_bias: attention_relative_bias,
            cache: cache
          }
      end

    update_in(outputs.cache, &Layers.Decoder.update_cache_offset(&1, hidden_state))
  end

  @doc """
  Adds a transformer block to the network

  Depending on the configuration, this can implement both the encoder
  and the decoder block.

  A transformer block consists of self-attention, shortcut connection,
  normalization and dropout layers. It may also include a cross-attention
  block.

  ## Options

    * `:num_attention_heads` (required) - the number of attention heads

    * `:hidden_size` (required) - the dimensionality of the attention
      block and the last layer in the output feed-forward network

    * `:ffn` (required) - configuration of the feed-forward network at
      the end of the transformer block. By default the network has two
      dense layers with an activation in-between and is configured with
      the following options:

      * `:intermediate_size` (required) - the dimensionality of the
        first dense layer

      * `:activation` - the activation used in-between the layers.
        Defaults to `:gelu`

      Alternatively a custom 2-arity function may be given. The function
      should add FFN nodes to the given Axon node. The function also
      receives layer name prefix as the second argument.

    * `:attention_mask` - a mask indicating which positions to attend to

    * `:attention_head_mask` - a mask to nullify selected attention heads

    * `:attention_relative_bias` - configuration of relative bias. If set,
      will apply relative attention bias with the given options. Valid
      options are:

        * `:num_buckets` (required) - number of relative attention buckets

        * `:max_distance` (required) - maximum distance of the relative attention
          bias

        * `:bidirectional` (required) - whether to apply the relative attention
          bias bidirectionally

      Alternatively an `Axon` node may be given with the computed bias.

    * `:cross_hidden_state` - the second input for the the cross-attention
      block. The cross-attention block is added only when this is specified.
      Defaults to `nil`

    * `:cross_attention_mask` - a mask indicating which positions to
      attend to in the cross-attention block

    * `:cross_attention_head_mask` - a mask to nullify selected attention
      heads in the cross-attention block

    * `:block_cache` - cache for all attention blocks in this block,
      used in iterative decoding

    * `:offset` - offset in the input sequence during iterative decoding

    * `:causal` - whether the self-attention block should be causal.
      Defaults to `false`

    * `:kernel_initializer` - initializer for kernel weights. Defaults
      to `:glorot_uniform`

    * `:attention_head_size` - the projection size for key, value,
      and query states per-head. Defaults to `div(hidden_size, num_attention_heads)`

    * `:dropout_rate` - the dropout rate for dropout layers. Defaults
      to `0.0`

    * `:attention_dropout_rate` - the dropout rate for attention weights
      dropout. Defaults to `0.0`

    * `:query_use_bias` - whether to use bias in the query projection.
      Defaults to `true`

    * `:key_use_bias` - whether to use bias in the key projection.
      Defaults to `true`

    * `:value_use_bias` - whether to use bias in the value projection.
      Defaults to `true`

    * `:output_use_bias` - whether to use bias in the output projection.
      Defaults to `true`

    * `:layer_norm` - configuration of the layer norm operation
      at the end of the transformer block. By default the network uses regular
      layer normalization configured with the following options:

        * `:epsilon` - the epsilon used by the layer normalization
          layers. Defaults to `1.0e-5`

      Alternatively a custom 2-arity function may be given. The function
      should add a normalization node to the given Axon node. The function
      also receives the layer name prefix as the second argument.

    * `:block_type` - controls which configuration of the block to use,
      one of:

        * `:standard` (default) - the original transformer block

        * `:norm_first` - same as `:standard`, but with normalization layers
          placed before each group of layers, rather than after

        * `:parallel` - block with attention and FFN independently (in parallel).
          This type doesn't support cross-attention

      Alternatively a custom 3-arity function may be given. The function
      receives the input hidden state, a map with block steps and a
      name to prefix any additional layers.

    * `:attention_window_size` - when set, enables sliding window attention.
      Should be a `{left, right}` tuple with window size on each side

    * `:scale_attention_weights` - whether to scale query in the traditional style of
      multi-headed attention. Defaults to `true`

    * `:rotary_embedding` - configuration of rotary embedding. If set,
      will apply rotary position embedding with the given options. Valid
      options are:

        * `:position_ids` (required) - input position ids used for the
          embedding

        * `:max_positions` - the maximum number of distinct positions

        * `:base` - base for computing rotary embedding frequency. Defaults
        to `10_000`.

        * `:percentage` - percentage of hidden dimensions to allocate to rotary embeddings.
        Defaults to `1.0`.

    * `:name` - the prefix for layer names

  ## References

    * [Attention Is All You Need](https://arxiv.org/abs/1706.03762), Figure 1

  """
  def block(hidden_state, opts) do
    validate_required_keys!(opts, [:num_attention_heads, :hidden_size, :ffn])

    opts =
      Keyword.validate!(opts, [
        :name,
        :num_attention_heads,
        :hidden_size,
        :ffn,
        :num_key_value_heads,
        attention_mask: Layers.none(),
        attention_head_mask: Layers.none(),
        attention_relative_bias: Layers.none(),
        cross_hidden_state: nil,
        cross_attention_mask: Layers.none(),
        cross_attention_head_mask: Layers.none(),
        block_cache: Layers.none(),
        offset: Layers.none(),
        causal: false,
        kernel_initializer: :glorot_uniform,
        attention_head_size: nil,
        dropout_rate: 0.0,
        attention_dropout_rate: 0.0,
        query_use_bias: true,
        key_use_bias: true,
        value_use_bias: true,
        output_use_bias: true,
        block_type: :standard,
        layer_norm: [],
        attention_window_size: nil,
        scale_attention_weights: true,
        rotary_embedding: nil,
        query_norm: nil,
        key_norm: nil
      ])

    name = opts[:name]
    num_attention_heads = opts[:num_attention_heads]
    num_key_value_heads = opts[:num_key_value_heads] || num_attention_heads
    hidden_size = opts[:hidden_size]
    ffn = opts[:ffn]
    causal = opts[:causal]
    kernel_initializer = opts[:kernel_initializer]
    attention_head_size = opts[:attention_head_size]
    dropout_rate = opts[:dropout_rate]
    attention_dropout_rate = opts[:attention_dropout_rate]
    query_use_bias = opts[:query_use_bias]
    key_use_bias = opts[:key_use_bias]
    value_use_bias = opts[:value_use_bias]
    output_use_bias = opts[:output_use_bias]
    attention_mask = opts[:attention_mask]
    attention_head_mask = opts[:attention_head_mask]
    attention_relative_bias = opts[:attention_relative_bias]
    cross_hidden_state = opts[:cross_hidden_state]
    cross_attention_mask = opts[:cross_attention_mask]
    cross_attention_head_mask = opts[:cross_attention_head_mask]
    block_cache = opts[:block_cache]
    offset = opts[:offset]
    layer_norm = opts[:layer_norm]
    block_type = opts[:block_type]
    attention_window_size = opts[:attention_window_size]
    scale_attention_weights = opts[:scale_attention_weights]
    rotary_embedding = opts[:rotary_embedding]
    query_norm = opts[:query_norm]
    key_norm = opts[:key_norm]

    ffn_fun =
      case ffn do
        opts when is_list(opts) ->
          validate_required_keys!(opts, [:intermediate_size])
          opts = Keyword.validate!(opts, [:intermediate_size, activation: :gelu])

          &basic_ffn(&1, opts[:intermediate_size], hidden_size,
            activation: opts[:activation],
            kernel_initializer: kernel_initializer,
            dropout_rate: dropout_rate,
            name: &2
          )

        fun when is_function(fun) ->
          fun
      end

    layer_norm_fun =
      case layer_norm do
        opts when is_list(opts) ->
          opts = Keyword.validate!(opts, epsilon: 1.0e-5)

          &Axon.layer_norm(&1, epsilon: opts[:epsilon], name: &2)

        fun when is_function(fun) ->
          fun
      end

    {self_attention_cache, cross_attention_cache} =
      Layers.Decoder.get_attention_caches(block_cache)

    # Self-attention, shortcut connection, normalization and dropout

    self_attention_norm = &layer_norm_fun.(&1, join(name, "self_attention_norm"))

    self_attention = fn hidden_state ->
      {hidden_state, attention, self_attention_cache, attention_relative_bias} =
        multi_head_attention(hidden_state, hidden_state, hidden_state,
          attention_mask: attention_mask,
          attention_head_mask: attention_head_mask,
          attention_relative_bias: attention_relative_bias,
          attention_cache: self_attention_cache,
          offset: offset,
          causal: causal,
          num_heads: num_attention_heads,
          num_key_value_heads: num_key_value_heads,
          hidden_size: hidden_size,
          kernel_initializer: kernel_initializer,
          attention_head_size: attention_head_size,
          dropout_rate: attention_dropout_rate,
          query_use_bias: query_use_bias,
          key_use_bias: key_use_bias,
          value_use_bias: value_use_bias,
          output_use_bias: output_use_bias,
          attention_window_size: attention_window_size,
          scale_attention_weights: scale_attention_weights,
          rotary_embedding: rotary_embedding,
          query_norm: query_norm,
          key_norm: key_norm,
          name: join(name, "self_attention")
        )

      hidden_state =
        Axon.dropout(hidden_state, rate: dropout_rate, name: join(name, "self_attention_dropout"))

      {hidden_state, {attention, self_attention_cache, attention_relative_bias}}
    end

    # Cross-attention, shortcut connection, normalization and dropout

    cross_attention_maybe = fn hidden_state, fun ->
      if cross_hidden_state do
        Layers.if_present cross_hidden_state do
          fun.(hidden_state)
        else
          {hidden_state, {Layers.none(), cross_attention_cache}}
        end
      else
        {hidden_state, {Layers.none(), cross_attention_cache}}
      end
    end

    cross_attention_norm = &layer_norm_fun.(&1, join(name, "cross_attention_norm"))

    cross_attention = fn hidden_state ->
      {hidden_state, cross_attention, cross_attention_cache, _cross_attention_relative_bias} =
        multi_head_attention(hidden_state, cross_hidden_state, cross_hidden_state,
          attention_mask: cross_attention_mask,
          attention_head_mask: cross_attention_head_mask,
          attention_cache: cross_attention_cache,
          offset: offset,
          num_heads: num_attention_heads,
          num_key_value_heads: num_key_value_heads,
          hidden_size: hidden_size,
          kernel_initializer: kernel_initializer,
          attention_head_size: attention_head_size,
          dropout_rate: attention_dropout_rate,
          query_use_bias: query_use_bias,
          key_use_bias: key_use_bias,
          value_use_bias: value_use_bias,
          output_use_bias: output_use_bias,
          attention_window_size: attention_window_size,
          scale_attention_weights: scale_attention_weights,
          rotary_embedding: rotary_embedding,
          name: join(name, "cross_attention")
        )

      hidden_state =
        Axon.dropout(
          hidden_state,
          rate: dropout_rate,
          name: join(name, "cross_attention_dropout")
        )

      {hidden_state, {cross_attention, cross_attention_cache}}
    end

    # Output feed-forward network, shortcut connection, normalization and dropout

    output_norm = &layer_norm_fun.(&1, join(name, "output_norm"))

    ffn = &ffn_fun.(&1, join(name, "ffn"))

    block_impl =
      case block_type do
        type when is_atom(type) -> &block_impl(type, &1, &2, &3)
        fun when is_function(fun) -> fun
      end

    {hidden_state, attention_info, cross_attention_info} =
      block_impl.(
        hidden_state,
        %{
          self_attention_norm: self_attention_norm,
          self_attention: self_attention,
          cross_attention_maybe: cross_attention_maybe,
          cross_attention_norm: cross_attention_norm,
          cross_attention: cross_attention,
          output_norm: output_norm,
          ffn: ffn
        },
        name
      )

    {attention, self_attention_cache, attention_relative_bias} = attention_info
    {cross_attention, cross_attention_cache} = cross_attention_info

    block_cache =
      Layers.Decoder.put_attention_caches(
        block_cache,
        self_attention_cache,
        cross_attention_cache
      )

    {hidden_state, attention, cross_attention, block_cache, attention_relative_bias}
  end

  defp block_impl(:standard, hidden_state, steps, _name) do
    shortcut = hidden_state

    {hidden_state, attention_info} = steps.self_attention.(hidden_state)

    hidden_state =
      hidden_state
      |> Axon.add(shortcut)
      |> steps.self_attention_norm.()

    {hidden_state, cross_attention_info} =
      steps.cross_attention_maybe.(hidden_state, fn hidden_state ->
        shortcut = hidden_state

        {hidden_state, cross_attention_info} = steps.cross_attention.(hidden_state)

        hidden_state =
          hidden_state
          |> Axon.add(shortcut)
          |> steps.cross_attention_norm.()

        {hidden_state, cross_attention_info}
      end)

    shortcut = hidden_state

    hidden_state =
      hidden_state
      |> steps.ffn.()
      |> Axon.add(shortcut)
      |> steps.output_norm.()

    {hidden_state, attention_info, cross_attention_info}
  end

  defp block_impl(:norm_first, hidden_state, steps, _name) do
    shortcut = hidden_state

    {hidden_state, attention_info} =
      hidden_state
      |> steps.self_attention_norm.()
      |> steps.self_attention.()

    hidden_state = Axon.add(hidden_state, shortcut)

    {hidden_state, cross_attention_info} =
      steps.cross_attention_maybe.(hidden_state, fn hidden_state ->
        shortcut = hidden_state

        {hidden_state, cross_attention_info} =
          hidden_state
          |> steps.cross_attention_norm.()
          |> steps.cross_attention.()

        hidden_state = Axon.add(hidden_state, shortcut)

        {hidden_state, cross_attention_info}
      end)

    shortcut = hidden_state

    hidden_state =
      hidden_state
      |> steps.output_norm.()
      |> steps.ffn.()
      |> Axon.add(shortcut)

    {hidden_state, attention_info, cross_attention_info}
  end

  defp block_impl(:parallel, hidden_state, steps, _name) do
    shortcut = hidden_state

    {attention_hidden_state, attention_info} =
      hidden_state
      |> steps.self_attention_norm.()
      |> steps.self_attention.()

    {_hidden_state, cross_attention_info} =
      steps.cross_attention_maybe.(hidden_state, fn _hidden_state ->
        raise "cross attention not supported"
      end)

    ffn_hidden_state =
      hidden_state
      |> steps.output_norm.()
      |> steps.ffn.()

    hidden_state = Axon.add([shortcut, attention_hidden_state, ffn_hidden_state])

    {hidden_state, attention_info, cross_attention_info}
  end

  defp basic_ffn(x, intermediate_size, output_size, opts) do
    name = opts[:name]

    x
    |> Axon.dense(intermediate_size,
      kernel_initializer: opts[:kernel_initializer],
      name: join(name, "intermediate")
    )
    |> Layers.activation(opts[:activation])
    |> Axon.dense(output_size,
      kernel_initializer: opts[:kernel_initializer],
      name: join(name, "output")
    )
    |> Axon.dropout(rate: opts[:dropout_rate])
  end

  @doc """
  Adds a multi-head attention block to the network.

  When `query`, `key` and `value` are the same, this is self-attention.
  When `query` comes from the decoder, while `key` and `value` come from
  the encoder, this is cross-attention.

  Returns the tuple `{attention_output, attention_weights, attention_cache}`.

  ## Options

    * `:num_heads` (required) - the number of attention heads

    * `:hidden_size` (required) - the dimensionality of query/key/value
      projections

    * `:attention_mask` - a mask indicating which positions to attend to

    * `:attention_head_mask` - a mask to nullify selected attention heads

    * `:attention_relative_bias` - configuration of relative bias. If set,
      will apply relative attention bias with the given options. Valid
      options are:

        * `:num_buckets` (required) - number of relative attention buckets

        * `:max_distance` (required) - maximum distance of the relative attention
          bias

        * `:bidirectional` (required) - whether to apply the relative attention
          bias bidirectionally

      Alternatively an `Axon` node may be given with the computed bias.

    * `:attention_cache` - cache with accumulated key/values useful for
      iterative decoding

    * `:offset` - offset in the input sequence during iterative decoding

    * `:causal` - whether to apply causal attention mask, so that tokens
      are attended to only in a single direction. Defaults to `false`

    * `:kernel_initializer` - initializer for kernel weights. Defaults
      to `:glorot_uniform`

    * `:dropout_rate` - the dropout rate for attention weights dropout.
      Defaults to `0.0`

    * `:attention_head_size` - the projection size for key, value,
      and query states per-head. Defaults to `div(hidden_size, num_attention_heads)`

    * `:query_use_bias` - whether to use bias in the query projection.
      Defaults to `true`

    * `:key_use_bias` - whether to use bias in the key projection.
      Defaults to `true`

    * `:value_use_bias` - whether to use bias in the value projection.
      Defaults to `true`

    * `:output_use_bias` - whether to use bias in the output projection.
      Defaults to `true`

    * `:attention_window_size` - when set, enables sliding window attention.
      Should be a `{left, right}` tuple with window size on each side

    * `:scale_attention_weights` - whether to scale query in the traditional style of
      multi-headed attention. Defaults to `true`

    * `:rotary_embedding` - configuration of rotary embedding. If set,
      will apply rotary position embedding with the given options. Valid
      options are:

        * `:position_ids` (required) - input position ids used for the
          embedding

        * `:max_positions` - the maximum number of distinct positions

    * `:query_norm` - configuration for query normalization. If set, normalizes
      the query projection before rotary embedding. Configured with the same
      options as `:layer_norm` in the block function. Defaults to `nil`

    * `:key_norm` - configuration for key normalization. If set, normalizes
      the key projection before rotary embedding. Configured with the same
      options as `:layer_norm` in the block function. Defaults to `nil`

    * `:name` - the prefix for layer names

  ## References

    * [Attention Is All You Need](https://arxiv.org/abs/1706.03762), Figure 2 (right)

  """
  def multi_head_attention(query, key, value, opts) do
    validate_required_keys!(opts, [:num_heads, :hidden_size])

    opts =
      Keyword.validate!(opts, [
        :name,
        :num_heads,
        :hidden_size,
        :num_key_value_heads,
        attention_mask: Layers.none(),
        attention_head_mask: Layers.none(),
        attention_relative_bias: Layers.none(),
        attention_cache: Layers.none(),
        offset: Layers.none(),
        causal: false,
        attention_window_size: nil,
        scale_attention_weights: true,
        kernel_initializer: :glorot_uniform,
        dropout_rate: 0.0,
        attention_head_size: nil,
        query_use_bias: true,
        key_use_bias: true,
        value_use_bias: true,
        output_use_bias: true,
        rotary_embedding: nil,
        query_norm: nil,
        key_norm: nil
      ])

    attention_mask = opts[:attention_mask]
    attention_head_mask = opts[:attention_head_mask]
    attention_cache = opts[:attention_cache]
    offset = opts[:offset]

    name = opts[:name]
    num_heads = opts[:num_heads]
    num_key_value_heads = opts[:num_key_value_heads] || num_heads
    hidden_size = opts[:hidden_size]
    kernel_initializer = opts[:kernel_initializer]
    causal = opts[:causal]
    attention_window_size = opts[:attention_window_size]
    scale_attention_weights = opts[:scale_attention_weights]
    dropout_rate = opts[:dropout_rate]
    rotary_embedding = opts[:rotary_embedding]
    query_norm = opts[:query_norm]
    key_norm = opts[:key_norm]

    query_use_bias = opts[:query_use_bias]
    key_use_bias = opts[:key_use_bias]
    value_use_bias = opts[:value_use_bias]
    output_use_bias = opts[:output_use_bias]

    attention_relative_bias = opts[:attention_relative_bias]

    attention_head_size = opts[:attention_head_size] || div(hidden_size, num_heads)
    inner_size = num_heads * attention_head_size
    inner_kv_size = num_key_value_heads * attention_head_size

    query =
      query
      |> Axon.dense(inner_size,
        kernel_initializer: kernel_initializer,
        name: join(name, "query"),
        use_bias: query_use_bias
      )
      |> Layers.split_heads(num_heads)

    key =
      key
      |> Axon.dense(inner_kv_size,
        kernel_initializer: kernel_initializer,
        name: join(name, "key"),
        use_bias: key_use_bias
      )
      |> Layers.split_heads(num_key_value_heads)

    value =
      value
      |> Axon.dense(inner_kv_size,
        kernel_initializer: kernel_initializer,
        name: join(name, "value"),
        use_bias: value_use_bias
      )
      |> Layers.split_heads(num_key_value_heads)

    # Apply query and key normalization if configured (before rotary embedding)
    query =
      case query_norm do
        opts when is_list(opts) ->
          opts = Keyword.validate!(opts, epsilon: 1.0e-5)
          # Normalize over the head dimension (channel_index: -1)
          Layers.rms_norm(query, [epsilon: opts[:epsilon], channel_index: -1, name: join(name, "query_norm")])

        fun when is_function(fun) ->
          fun.(query, join(name, "query_norm"))

        nil ->
          query
      end

    key =
      case key_norm do
        opts when is_list(opts) ->
          opts = Keyword.validate!(opts, epsilon: 1.0e-5)
          # Normalize over the head dimension (channel_index: -1)
          Layers.rms_norm(key, [epsilon: opts[:epsilon], channel_index: -1, name: join(name, "key_norm")])

        fun when is_function(fun) ->
          fun.(key, join(name, "key_norm"))

        nil ->
          key
      end

    {query, key} =
      case rotary_embedding do
        opts when is_list(opts) ->
          validate_required_keys!(opts, [:position_ids])

          opts =
            Keyword.validate!(opts, [
              :position_ids,
              :max_positions,
              :scaling_strategy,
              base: 10_000,
              percentage: 1.0
            ])

          {position_ids, opts} = Keyword.pop(opts, :position_ids)
          {percentage, opts} = Keyword.pop(opts, :percentage)

          size = trunc(attention_head_size * percentage)

          rotary_opts = [name: join(name, "rotary_embedding")] ++ opts

          if size == attention_head_size do
            Layers.rotary_embedding(query, key, position_ids, attention_mask, size, rotary_opts)
          else
            query_rotary = Axon.nx(query, & &1[[.., .., .., 0..(size - 1)//1]])
            query_pass = Axon.nx(query, & &1[[.., .., .., size..-1//1]])

            key_rotary = Axon.nx(key, & &1[[.., .., .., 0..(size - 1)//1]])
            key_pass = Axon.nx(key, & &1[[.., .., .., size..-1//1]])

            {query_rotary, key_rotary} =
              Layers.rotary_embedding(
                query_rotary,
                key_rotary,
                position_ids,
                attention_mask,
                size,
                rotary_opts
              )

            {Axon.concatenate([query_rotary, query_pass], axis: -1),
             Axon.concatenate([key_rotary, key_pass], axis: -1)}
          end

        nil ->
          {query, key}
      end

    num_key_value_groups = div(num_heads, num_key_value_heads)
    key = repeat_states(key, num_key_value_groups)
    value = repeat_states(value, num_key_value_groups)

    {key, value, attention_cache} =
      Layers.Decoder.cached_attention_key_values(key, value, attention_cache, offset)

    attention_relative_bias =
      case attention_relative_bias do
        %Axon{} ->
          attention_relative_bias

        bias_opts when is_list(bias_opts) ->
          validate_required_keys!(bias_opts, [:num_buckets, :max_distance, :bidirectional])
          bias_opts = Keyword.validate!(bias_opts, [:num_buckets, :max_distance, :bidirectional])

          Layers.relative_attention_bias(query, key, attention_cache, offset,
            num_buckets: bias_opts[:num_buckets],
            max_distance: bias_opts[:max_distance],
            bidirectional: bias_opts[:bidirectional],
            num_heads: num_heads,
            name: join(name, "relative_attention_bias")
          )
      end

    {attention_output, attention_weights} =
      Layers.attention(
        query,
        key,
        value,
        attention_mask,
        attention_head_mask,
        attention_relative_bias,
        offset,
        scale: scale_attention_weights,
        causal: causal,
        window_size: attention_window_size,
        dropout_rate: dropout_rate
      )

    attention_output =
      attention_output
      |> Layers.flatten_trailing()
      |> Axon.dense(hidden_size,
        kernel_initializer: kernel_initializer,
        name: join(name, "output"),
        use_bias: output_use_bias
      )

    {attention_output, attention_weights, attention_cache, attention_relative_bias}
  end

  defp repeat_states(state, 1), do: state

  defp repeat_states(state, times) do
    Layers.repeat_interleave(state, times, axis: 2)
  end

  defp validate_required_keys!(opts, keys) do
    case keys -- Keyword.keys(opts) do
      [] -> :ok
      missing -> raise ArgumentError, "missing required options: #{inspect(missing)}"
    end
  end
end<|MERGE_RESOLUTION|>--- conflicted
+++ resolved
@@ -53,14 +53,11 @@
       :layer_norm,
       :block_type,
       :attention_window_size,
-<<<<<<< HEAD
       :scale_attention_weights,
       :rotary_embedding,
       :query_norm,
       :key_norm
-=======
       :scale_attention_weights
->>>>>>> 96881923
     ]
 
     opts =
